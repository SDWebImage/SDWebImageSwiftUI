/*
 * This file is part of the SDWebImage package.
 * (c) DreamPiggy <lizhuoli1126@126.com>
 *
 * For the full copyright and license information, please view the LICENSE
 * file that was distributed with this source code.
 */

import SwiftUI
import SDWebImage

// Data Binding Object
final class AnimatedImageModel : ObservableObject {
    @Published var image: PlatformImage?
    @Published var url: URL?
    @Published var successBlock: ((PlatformImage, SDImageCacheType) -> Void)?
    @Published var failureBlock: ((Error) -> Void)?
    @Published var progressBlock: ((Int, Int) -> Void)?
}

// Layout Binding Object
final class AnimatedImageLayout : ObservableObject {
    @Published var contentMode: ContentMode = .fill
    @Published var aspectRatio: CGFloat?
    @Published var capInsets: EdgeInsets = EdgeInsets()
    @Published var resizingMode: Image.ResizingMode?
    @Published var renderingMode: Image.TemplateRenderingMode?
    @Published var interpolation: Image.Interpolation?
    @Published var antialiased: Bool = false
}

// Configuration Binding Object
final class AnimatedImageConfiguration: ObservableObject {
    @Published var incrementalLoad: Bool?
    @Published var maxBufferSize: UInt?
    @Published var customLoopCount: Int?
}

// View
public struct AnimatedImage : PlatformViewRepresentable {
    @ObservedObject var imageModel = AnimatedImageModel()
    @ObservedObject var imageLayout = AnimatedImageLayout()
    @ObservedObject var imageConfiguration = AnimatedImageConfiguration()
    
    var placeholder: PlatformImage?
    var webOptions: SDWebImageOptions = []
    var webContext: [SDWebImageContextOption : Any]? = nil
    
    /// A Binding to control the animation. You can bind external logic to control the animation status.
    /// True to start animation, false to stop animation.
    @Binding public var isAnimating: Bool
    
    /// Create an animated image with url, placeholder, custom options and context.
    /// - Parameter url: The image url
    /// - Parameter placeholder: The placeholder image to show during loading
    /// - Parameter options: The options to use when downloading the image. See `SDWebImageOptions` for the possible values.
    /// - Parameter context: A context contains different options to perform specify changes or processes, see `SDWebImageContextOption`. This hold the extra objects which `options` enum can not hold.
    public init(url: URL?, placeholder: PlatformImage? = nil, options: SDWebImageOptions = [], context: [SDWebImageContextOption : Any]? = nil) {
        self.init(url: url, placeholder: placeholder, options: options, context: context, isAnimating: .constant(true))
    }
    
    /// Create an animated image with url, placeholder, custom options and context, including animation control binding.
    /// - Parameter url: The image url
    /// - Parameter placeholder: The placeholder image to show during loading
    /// - Parameter options: The options to use when downloading the image. See `SDWebImageOptions` for the possible values.
    /// - Parameter context: A context contains different options to perform specify changes or processes, see `SDWebImageContextOption`. This hold the extra objects which `options` enum can not hold.
    /// - Parameter isAnimating: The binding for animation control
    public init(url: URL?, placeholder: PlatformImage? = nil, options: SDWebImageOptions = [], context: [SDWebImageContextOption : Any]? = nil, isAnimating: Binding<Bool>) {
        self._isAnimating = isAnimating
        self.placeholder = placeholder
        self.webOptions = options
        self.webContext = context
        self.imageModel.url = url
    }
    
    /// Create an animated image with name and bundle.
    /// - Note: Asset Catalog is not supported.
    /// - Parameter name: The image name
    /// - Parameter bundle: The bundle contains image
    public init(name: String, bundle: Bundle? = nil) {
        self.init(name: name, bundle: bundle, isAnimating: .constant(true))
    }
    
    /// Create an animated image with name and bundle, including animation control binding.
    /// - Note: Asset Catalog is not supported.
    /// - Parameter name: The image name
    /// - Parameter bundle: The bundle contains image
    /// - Parameter isAnimating: The binding for animation control
    public init(name: String, bundle: Bundle? = nil, isAnimating: Binding<Bool>) {
        self._isAnimating = isAnimating
        #if os(macOS) || os(watchOS)
        let image = SDAnimatedImage(named: name, in: bundle)
        #else
        let image = SDAnimatedImage(named: name, in: bundle, compatibleWith: nil)
        #endif
        self.imageModel.image = image
    }
    
    /// Create an animated image with data and scale.
    /// - Parameter data: The image data
    /// - Parameter scale: The scale factor
    public init(data: Data, scale: CGFloat = 0) {
        self.init(data: data, scale: scale, isAnimating: .constant(true))
    }
    
    /// Create an animated image with data and scale, including animation control binding.
    /// - Parameter data: The image data
    /// - Parameter scale: The scale factor
    /// - Parameter isAnimating: The binding for animation control
    public init(data: Data, scale: CGFloat = 0, isAnimating: Binding<Bool>) {
        self._isAnimating = isAnimating
        let image = SDAnimatedImage(data: data, scale: scale)
        self.imageModel.image = image
    }
    
    #if os(macOS)
    public typealias NSViewType = AnimatedImageViewWrapper
    #elseif os(iOS) || os(tvOS)
    public typealias UIViewType = AnimatedImageViewWrapper
    #elseif os(watchOS)
    public typealias WKInterfaceObjectType = SDAnimatedImageInterface
    #endif
    
    #if os(macOS)
    public func makeNSView(context: NSViewRepresentableContext<AnimatedImage>) -> AnimatedImageViewWrapper {
        makeView(context: context)
    }
    
    public func updateNSView(_ nsView: AnimatedImageViewWrapper, context: NSViewRepresentableContext<AnimatedImage>) {
        updateView(nsView, context: context)
    }
<<<<<<< HEAD
    #elseif os(iOS) || os(tvOS)
=======
    
    public static func dismantleNSView(_ nsView: AnimatedImageViewWrapper, coordinator: ()) {
        dismantleView(nsView, coordinator: coordinator)
    }
    #else
>>>>>>> f056456f
    public func makeUIView(context: UIViewRepresentableContext<AnimatedImage>) -> AnimatedImageViewWrapper {
        makeView(context: context)
    }
    
    public func updateUIView(_ uiView: AnimatedImageViewWrapper, context: UIViewRepresentableContext<AnimatedImage>) {
        updateView(uiView, context: context)
    }
    
    public static func dismantleUIView(_ uiView: AnimatedImageViewWrapper, coordinator: ()) {
        dismantleView(uiView, coordinator: coordinator)
    }
    #endif
    
    #if os(watchOS)
    public func makeWKInterfaceObject(context: WKInterfaceObjectRepresentableContext<AnimatedImage>) -> SDAnimatedImageInterface {
        SDAnimatedImageInterface()
    }
    
    public func updateWKInterfaceObject(_ view: SDAnimatedImageInterface, context: WKInterfaceObjectRepresentableContext<AnimatedImage>) {
        view.setImage(imageModel.image)
        if let url = imageModel.url {
            view.sd_setImage(with: url, placeholderImage: placeholder, options: webOptions, context: webContext, progress: { (receivedSize, expectedSize, _) in
                self.imageModel.progressBlock?(receivedSize, expectedSize)
            }) { (image, error, cacheType, _) in
                if let image = image {
                    self.imageModel.successBlock?(image, cacheType)
                } else {
                    self.imageModel.failureBlock?(error ?? NSError())
                }
            }
        }
        
        if self.isAnimating {
            view.startAnimating()
        } else {
            view.stopAnimating()
        }
        
        layoutView(view, context: context)
    }
    
    func layoutView(_ view: SDAnimatedImageInterface, context: PlatformViewRepresentableContext<AnimatedImage>) {
        // AspectRatio
        if let _ = imageLayout.aspectRatio {
            // TODO: Needs layer transform and geometry calculation
        }
        
        // ContentMode
        switch imageLayout.contentMode {
        case .fit:
            view.setContentMode(.aspectFit)
        case .fill:
            view.setContentMode(.fill)
        }
    }
    #endif
    
    #if os(iOS) || os(tvOS) || os(macOS)
    func makeView(context: PlatformViewRepresentableContext<AnimatedImage>) -> AnimatedImageViewWrapper {
        AnimatedImageViewWrapper()
    }
    
    func updateView(_ view: AnimatedImageViewWrapper, context: PlatformViewRepresentableContext<AnimatedImage>) {
        view.wrapped.image = imageModel.image
        if let url = imageModel.url {
            view.wrapped.sd_setImage(with: url, placeholderImage: placeholder, options: webOptions, context: webContext, progress: { (receivedSize, expectedSize, _) in
                self.imageModel.progressBlock?(receivedSize, expectedSize)
            }) { (image, error, cacheType, _) in
                if let image = image {
                    self.imageModel.successBlock?(image, cacheType)
                } else {
                    self.imageModel.failureBlock?(error ?? NSError())
                }
            }
        }
        
        #if os(macOS)
        if self.isAnimating != view.wrapped.animates {
            view.wrapped.animates = self.isAnimating
        }
        #else
        if self.isAnimating != view.wrapped.isAnimating {
            if self.isAnimating {
                view.wrapped.startAnimating()
            } else {
                view.wrapped.stopAnimating()
            }
        }
        #endif
        
        configureView(view, context: context)
        layoutView(view, context: context)
    }
    
    static func dismantleView(_ view: AnimatedImageViewWrapper, coordinator: ()) {
        #if os(macOS)
        view.wrapped.animates = false
        #else
        view.wrapped.stopAnimating()
        #endif
    }
    
    func layoutView(_ view: AnimatedImageViewWrapper, context: PlatformViewRepresentableContext<AnimatedImage>) {
        // AspectRatio
        if let _ = imageLayout.aspectRatio {
            // TODO: Needs layer transform and geometry calculation
        }
        
        // ContentMode
        switch imageLayout.contentMode {
        case .fit:
            #if os(macOS)
            view.wrapped.imageScaling = .scaleProportionallyUpOrDown
            #else
            view.wrapped.contentMode = .scaleAspectFit
            #endif
        case .fill:
            #if os(macOS)
            view.wrapped.imageScaling = .scaleAxesIndependently
            #else
            view.wrapped.contentMode = .scaleToFill
            #endif
        }
        
        // Animated Image does not support resizing mode and rendering mode
        if let image = view.wrapped.image, !image.sd_isAnimated, !image.conforms(to: SDAnimatedImageProtocol.self) {
            // ResizingMode
            if let resizingMode = imageLayout.resizingMode {
                #if os(macOS)
                let capInsets = NSEdgeInsets(top: imageLayout.capInsets.top, left: imageLayout.capInsets.leading, bottom: imageLayout.capInsets.bottom, right: imageLayout.capInsets.trailing)
                #else
                let capInsets = UIEdgeInsets(top: imageLayout.capInsets.top, left: imageLayout.capInsets.leading, bottom: imageLayout.capInsets.bottom, right: imageLayout.capInsets.trailing)
                #endif
                switch resizingMode {
                case .stretch:
                    #if os(macOS)
                    view.wrapped.image?.resizingMode = .stretch
                    view.wrapped.image?.capInsets = capInsets
                    #else
                    view.wrapped.image = view.wrapped.image?.resizableImage(withCapInsets: capInsets, resizingMode: .stretch)
                    #endif
                case .tile:
                    #if os(macOS)
                    view.wrapped.image?.resizingMode = .tile
                    view.wrapped.image?.capInsets = capInsets
                    #else
                    view.wrapped.image = view.wrapped.image?.resizableImage(withCapInsets: capInsets, resizingMode: .tile)
                    #endif
                @unknown default:
                    // Future cases, not implements
                    break
                }
            }
            
            // RenderingMode
            if let renderingMode = imageLayout.renderingMode {
                switch renderingMode {
                case .template:
                    #if os(macOS)
                    view.wrapped.image?.isTemplate = true
                    #else
                    view.wrapped.image = view.wrapped.image?.withRenderingMode(.alwaysTemplate)
                    #endif
                case .original:
                    #if os(macOS)
                    view.wrapped.image?.isTemplate = false
                    #else
                    view.wrapped.image = view.wrapped.image?.withRenderingMode(.alwaysOriginal)
                    #endif
                @unknown default:
                    // Future cases, not implements
                    break
                }
            }
        }
        
        // Interpolation
        if let interpolation = imageLayout.interpolation {
            switch interpolation {
            case .high:
                view.interpolationQuality = .high
            case .medium:
                view.interpolationQuality = .medium
            case .low:
                view.interpolationQuality = .low
            case .none:
                view.interpolationQuality = .none
            @unknown default:
                // Future cases, not implements
                break
            }
        } else {
            view.interpolationQuality = .default
        }
        
        // Antialiased
        view.shouldAntialias = imageLayout.antialiased
        
        // Display
        #if os(macOS)
        view.needsLayout = true
        view.needsDisplay = true
        #else
        view.setNeedsLayout()
        view.setNeedsDisplay()
        #endif
    }
    
    func configureView(_ view: AnimatedImageViewWrapper, context: PlatformViewRepresentableContext<AnimatedImage>) {
        // IncrementalLoad
        if let incrementalLoad = imageConfiguration.incrementalLoad {
            view.wrapped.shouldIncrementalLoad = incrementalLoad
        }
        
        // MaxBufferSize
        if let maxBufferSize = imageConfiguration.maxBufferSize {
            view.wrapped.maxBufferSize = maxBufferSize
        } else {
            // automatically
            view.wrapped.maxBufferSize = 0
        }
        
        // CustomLoopCount
        if let customLoopCount = imageConfiguration.customLoopCount {
            view.wrapped.shouldCustomLoopCount = true
            view.wrapped.animationRepeatCount = customLoopCount
        } else {
            // disable custom loop count
            view.wrapped.shouldCustomLoopCount = false
        }
    }
    #endif
}

// Layout
extension AnimatedImage {
    
    /// Configurate this view's image with the specified cap insets and options.
    /// - Warning: Animated Image does not implementes.
    /// - Parameter capInsets: The values to use for the cap insets.
    /// - Parameter resizingMode: The resizing mode
    public func resizable(
        capInsets: EdgeInsets = EdgeInsets(),
        resizingMode: Image.ResizingMode = .stretch) -> AnimatedImage
    {
        imageLayout.capInsets = capInsets
        imageLayout.resizingMode = resizingMode
        return self
    }
    
    /// Configurate this view's rendering mode.
    /// - Warning: Animated Image does not implementes.
    /// - Parameter renderingMode: The resizing mode
    public func renderingMode(_ renderingMode: Image.TemplateRenderingMode?) -> AnimatedImage {
        imageLayout.renderingMode = renderingMode
        return self
    }
    
    /// Configurate this view's image interpolation quality
    /// - Parameter interpolation: The interpolation quality
    public func interpolation(_ interpolation: Image.Interpolation) -> AnimatedImage {
        imageLayout.interpolation = interpolation
        return self
    }
    
    /// Configurate this view's image antialiasing
    /// - Parameter isAntialiased: Whether or not to allow antialiasing
    public func antialiased(_ isAntialiased: Bool) -> AnimatedImage {
        imageLayout.antialiased = isAntialiased
        return self
    }
    /// Constrains this view's dimensions to the specified aspect ratio.
    /// - Parameters:
    ///   - aspectRatio: The ratio of width to height to use for the resulting
    ///     view. If `aspectRatio` is `nil`, the resulting view maintains this
    ///     view's aspect ratio.
    ///   - contentMode: A flag indicating whether this view should fit or
    ///     fill the parent context.
    /// - Returns: A view that constrains this view's dimensions to
    ///   `aspectRatio`, using `contentMode` as its scaling algorithm.
    public func aspectRatio(_ aspectRatio: CGFloat? = nil, contentMode: ContentMode) -> AnimatedImage {
        imageLayout.aspectRatio = aspectRatio
        imageLayout.contentMode = contentMode
        return self
    }

    /// Constrains this view's dimensions to the aspect ratio of the given size.
    /// - Parameters:
    ///   - aspectRatio: A size specifying the ratio of width to height to use
    ///     for the resulting view.
    ///   - contentMode: A flag indicating whether this view should fit or
    ///     fill the parent context.
    /// - Returns: A view that constrains this view's dimensions to
    ///   `aspectRatio`, using `contentMode` as its scaling algorithm.
    public func aspectRatio(_ aspectRatio: CGSize, contentMode: ContentMode) -> AnimatedImage {
        var ratio: CGFloat?
        if aspectRatio.width > 0 && aspectRatio.height > 0 {
            ratio = aspectRatio.width / aspectRatio.height
        }
        return self.aspectRatio(ratio, contentMode: contentMode)
    }

    /// Scales this view to fit its parent.
    /// - Returns: A view that scales this view to fit its parent,
    ///   maintaining this view's aspect ratio.
    public func scaledToFit() -> AnimatedImage {
        self.aspectRatio(nil, contentMode: .fit)
    }
    
    /// Scales this view to fill its parent.
    /// - Returns: A view that scales this view to fit its parent,
    ///   maintaining this view's aspect ratio.
    public func scaledToFill() -> AnimatedImage {
        self.aspectRatio(nil, contentMode: .fill)
    }
}

// AnimatedImage Modifier
extension AnimatedImage {
    
    /// Total loop count for animated image rendering. Defaults to nil.
    /// - Note: Pass nil to disable customization, use the image itself loop count (`animatedImageLoopCount`) instead
    /// - Parameter loopCount: The animation loop count
    public func customLoopCount(_ loopCount: Int?) -> AnimatedImage {
        imageConfiguration.customLoopCount = loopCount
        return self
    }
    
    /// Provide a max buffer size by bytes. This is used to adjust frame buffer count and can be useful when the decoding cost is expensive (such as Animated WebP software decoding). Default is nil.
    // `0` or nil means automatically adjust by calculating current memory usage.
    // `1` means without any buffer cache, each of frames will be decoded and then be freed after rendering. (Lowest Memory and Highest CPU)
    // `UInt.max` means cache all the buffer. (Lowest CPU and Highest Memory)
    /// - Parameter bufferSize: The max buffer size
    public func maxBufferSize(_ bufferSize: UInt?) -> AnimatedImage {
        imageConfiguration.maxBufferSize = bufferSize
        return self
    }
    
    /// Whehter or not to enable incremental image load for animated image. See `SDAnimatedImageView` for detailed explanation for this.
    /// - Note: If you are confused about this description, open Chrome browser to view some large GIF images with low network speed to see the animation behavior.
    /// Default is true. Set to false to only render the static poster for incremental animated image.
    /// - Parameter incrementalLoad: Whether or not to incremental load
    public func incrementalLoad(_ incrementalLoad: Bool) -> AnimatedImage {
        imageConfiguration.incrementalLoad = incrementalLoad
        return self
    }
}

// Completion Handler
extension AnimatedImage {
    
    /// Provide the action when image load fails.
    /// - Parameters:
    ///   - action: The action to perform. The first arg is the error during loading. If `action` is `nil`, the call has no effect.
    /// - Returns: A view that triggers `action` when this image load fails.
    public func onFailure(perform action: ((Error) -> Void)? = nil) -> AnimatedImage {
        imageModel.failureBlock = action
        return self
    }
    
    /// Provide the action when image load successes.
    /// - Parameters:
    ///   - action: The action to perform. The first arg is the loaded image, the second arg is the cache type loaded from. If `action` is `nil`, the call has no effect.
    /// - Returns: A view that triggers `action` when this image load successes.
    public func onSuccess(perform action: ((PlatformImage, SDImageCacheType) -> Void)? = nil) -> AnimatedImage {
        imageModel.successBlock = action
        return self
    }
    
    /// Provide the action when image load progress changes.
    /// - Parameters:
    ///   - action: The action to perform. The first arg is the received size, the second arg is the total size, all in bytes. If `action` is `nil`, the call has no effect.
    /// - Returns: A view that triggers `action` when this image load successes.
    public func onProgress(perform action: ((Int, Int) -> Void)? = nil) -> AnimatedImage {
        imageModel.progressBlock = action
        return self
    }
}

#if DEBUG
struct AnimatedImage_Previews : PreviewProvider {
    static var previews: some View {
        Group {
            AnimatedImage(url: URL(string: "http://assets.sbnation.com/assets/2512203/dogflops.gif"))
            .resizable()
            .aspectRatio(contentMode: .fit)
            .padding()
        }
    }
}
#endif<|MERGE_RESOLUTION|>--- conflicted
+++ resolved
@@ -129,15 +129,11 @@
     public func updateNSView(_ nsView: AnimatedImageViewWrapper, context: NSViewRepresentableContext<AnimatedImage>) {
         updateView(nsView, context: context)
     }
-<<<<<<< HEAD
-    #elseif os(iOS) || os(tvOS)
-=======
     
     public static func dismantleNSView(_ nsView: AnimatedImageViewWrapper, coordinator: ()) {
         dismantleView(nsView, coordinator: coordinator)
     }
-    #else
->>>>>>> f056456f
+    #elseif os(iOS) || os(tvOS)
     public func makeUIView(context: UIViewRepresentableContext<AnimatedImage>) -> AnimatedImageViewWrapper {
         makeView(context: context)
     }
