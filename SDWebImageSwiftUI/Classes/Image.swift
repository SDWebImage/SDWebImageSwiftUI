/*
* This file is part of the SDWebImage package.
* (c) DreamPiggy <lizhuoli1126@126.com>
*
* For the full copyright and license information, please view the LICENSE
* file that was distributed with this source code.
*/

import Foundation
import SwiftUI

@available(iOS 14.0, OSX 11.0, tvOS 14.0, watchOS 7.0, *)
extension Image {
    @inlinable init(platformImage: PlatformImage) {
        #if os(macOS)
        self.init(nsImage: platformImage)
        #else
        self.init(uiImage: platformImage)
        #endif
    }
}

@available(iOS 14.0, OSX 11.0, tvOS 14.0, watchOS 7.0, *)
extension PlatformImage {
    static var empty = PlatformImage()
}

<<<<<<< HEAD
#if !os(macOS)
@available(iOS 13.0, OSX 10.15, tvOS 13.0, watchOS 6.0, *)
=======
#if os(iOS) || os(tvOS) || os(watchOS)
@available(iOS 14.0, OSX 11.0, tvOS 14.0, watchOS 7.0, *)
>>>>>>> 5622af53
extension PlatformImage.Orientation {
    @inlinable var toSwiftUI: Image.Orientation {
        switch self {
        case .up:
            return .up
        case .upMirrored:
            return .upMirrored
        case .down:
            return .down
        case .downMirrored:
            return .downMirrored
        case .left:
            return .left
        case .leftMirrored:
            return .leftMirrored
        case .right:
            return .right
        case .rightMirrored:
            return .rightMirrored
        @unknown default:
            return .up
        }
    }
}

@available(iOS 14.0, OSX 11.0, tvOS 14.0, watchOS 7.0, *)
extension Image.Orientation {
    @inlinable var toPlatform: PlatformImage.Orientation {
        switch self {
        case .up:
            return .up
        case .upMirrored:
            return .upMirrored
        case .down:
            return .down
        case .downMirrored:
            return .downMirrored
        case .left:
            return .left
        case .leftMirrored:
            return .leftMirrored
        case .right:
            return .right
        case .rightMirrored:
            return .rightMirrored
        }
    }
}
#endif<|MERGE_RESOLUTION|>--- conflicted
+++ resolved
@@ -25,13 +25,8 @@
     static var empty = PlatformImage()
 }
 
-<<<<<<< HEAD
 #if !os(macOS)
-@available(iOS 13.0, OSX 10.15, tvOS 13.0, watchOS 6.0, *)
-=======
-#if os(iOS) || os(tvOS) || os(watchOS)
 @available(iOS 14.0, OSX 11.0, tvOS 14.0, watchOS 7.0, *)
->>>>>>> 5622af53
 extension PlatformImage.Orientation {
     @inlinable var toSwiftUI: Image.Orientation {
         switch self {
